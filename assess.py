# SPDX-FileCopyrightText: Copyright contributors to the Software Quality Assurance as a Service (SQAaaS) project.
#
# SPDX-License-Identifier: GPL-3.0-only

import jinja2
import json
import logging
import os
import requests
import sys
import time


logging.basicConfig(level=logging.DEBUG)
logger = logging.getLogger('sqaaas-assessment-action')

COMPLETED_STATUS = ['SUCCESS', 'FAILURE', 'UNSTABLE', 'ABORTED']
SUCCESFUL_STATUS = ['SUCCESS', 'UNSTABLE']
LINKS_TO_STANDARD = {
    'QC.Acc': 'https://indigo-dc.github.io/sqa-baseline/#code-accessibility-qc.acc',
    'QC.Wor': 'https://indigo-dc.github.io/sqa-baseline/#code-workflow-qc.wor',
    'QC.Man': 'https://indigo-dc.github.io/sqa-baseline/#code-management-qc.man',
    'QC.Rev': 'https://indigo-dc.github.io/sqa-baseline/#code-review-qc.rev',
    'QC.Ver': 'https://indigo-dc.github.io/sqa-baseline/#semantic-versioning-qc.ver',
    'QC.Lic': 'https://indigo-dc.github.io/sqa-baseline/#licensing-qc.lic',
    'QC.Met': 'https://indigo-dc.github.io/sqa-baseline/#code-metadata-qc.met',
    'QC.Doc': 'https://indigo-dc.github.io/sqa-baseline/#documentation-qc.doc',
    'QC.Sty': 'https://indigo-dc.github.io/sqa-baseline/#code-style-qc.sty',
    'QC.Uni': 'https://indigo-dc.github.io/sqa-baseline/#unit-testing-qc.uni',
    'QC.Har': 'https://indigo-dc.github.io/sqa-baseline/#test-harness-qc.har',
    'QC.Tdd': 'https://indigo-dc.github.io/sqa-baseline/#test-driven-development-qc.tdd',
    'QC.Sec': 'https://indigo-dc.github.io/sqa-baseline/#security-qc.sec',
    'QC.Del': 'https://indigo-dc.github.io/sqa-baseline/#automated-delivery-qc.del',
    'QC.Dep': 'https://indigo-dc.github.io/sqa-baseline/#automated-deployment-qc.dep'
}
# FIXME: add as CLI argument
ENDPOINT = "https://api-staging.sqaaas.eosc-synergy.eu/v1"
SYNERGY_BADGE_MARKDOWN = {
    'gold': {
        'sqaaas': '[![SQAaaS badge](https://github.com/EOSC-synergy/SQAaaS/raw/master/badges/badges_150x116/badge_software_gold.png)](https://sqaaas.eosc-synergy.eu/#/full-assessment/report/https://raw.githubusercontent.com/eosc-synergy/{repo}.assess.sqaaas/{branch}/.report/assessment_output.json "SQAaaS gold badge achieved")',
    },
    'silver': {
        'sqaaas': '[![SQAaaS badge](https://github.com/EOSC-synergy/SQAaaS/raw/master/badges/badges_150x116/badge_software_silver.png)](https://sqaaas.eosc-synergy.eu/#/full-assessment/report/https://raw.githubusercontent.com/eosc-synergy/{repo}.assess.sqaaas/{branch}/.report/assessment_output.json "SQAaaS silver badge achieved")',
    },
    'bronze': {
        'sqaaas': '[![SQAaaS badge](https://github.com/EOSC-synergy/SQAaaS/raw/master/badges/badges_150x116/badge_software_bronze.png)](https://sqaaas.eosc-synergy.eu/#/full-assessment/report/https://raw.githubusercontent.com/eosc-synergy/{repo}.assess.sqaaas/{branch}/.report/assessment_output.json "SQAaaS bronze badge achieved")',
    },
}
SHIELDS_BADGE_MARKDOWN = '[![SQAaaS badge shields.io](https://github.com/EOSC-synergy/{repo}.assess.sqaaas/raw/{branch}/.badge/status_shields.svg)](https://sqaaas.eosc-synergy.eu/#/full-assessment/report/https://raw.githubusercontent.com/eosc-synergy/{repo}.assess.sqaaas/{branch}/.report/assessment_output.json)'

SUMMARY_TEMPLATE = """## SQAaaS results :bellhop_bell:

### Quality criteria summary
| Result | Assertion | Subcriterion ID | Criterion ID |
| ------ | --------- | --------------- | ------------ |
{%- for result in report_results %}
| {{ ":heavy_check_mark:" if result.status else ":heavy_multiplication_x:" }} | {{ result.assertion }} | {{ result.subcriterion }} | {{ result.criterion }} |
{%- endfor %}

### Quality badge
{%- if badge_results.badge_sqaaas_md %}
 - SQAaaS-based badge: {{ badge_results.badge_sqaaas_md }}
{%- endif %}
shields.io-based badge: {{ badge_results.badge_shields_md }}
{%- if badge_results.next_level_badge %}
 - Missing quality criteria for next level badge ({{ badge_results.next_level_badge }}): {% for criterion_to_fulfill in badge_results.to_fulfill %}[`{{ criterion_to_fulfill }}`]({{ links_to_standard[criterion_to_fulfill] }}) {% endfor %}
{%- endif %}

### :clipboard: __View full report in the [SQAaaS platform]({{ report_url }})__
"""


def create_payload(repo, branch=None, step_tools=[]):
    payload = {
        'repo_code': {
            'repo': repo,
            'branch': branch,
        },
        'repo_docs': {
            'repo': repo,
            'branch': branch
        }
    }
    if step_tools:
        payload['criteria_workflow'] = [{
            'id': 'QC.Uni', #FIXME hardcode it for the time being
            'tools': step_tools
        }]

    return json.dumps(payload)


def sqaaas_request(method, path, payload={}):
    method = method.upper()
    headers = {
        "Content-Type": "application/json"
    }
    args = {
        'method': method,
        'url': '{}/{}'.format(ENDPOINT, path),
        'headers': headers
    }
    if method in ['POST']:
        args['json'] = payload

    _error_code = None
    try:
        response = requests.request(**args)
        # If the response was successful, no Exception will be raised
        response.raise_for_status()
    except requests.HTTPError as http_err:
        logger.info(f'HTTP error occurred: {http_err}')
        _error_code = 101
    except Exception as err:
        logger.info(f'Other error occurred: {err}')
        _error_code = 102
    else:
        logger.info('Success!')
        return response
    if _error_code:
        sys.exit(_error_code)


def run_assessment(repo, branch=None, step_tools=[]):
    pipeline_id = None
    action = 'create'
    sqaaas_report_json = {}

    wait_period = 5
    keep_trying = True
    while keep_trying:
        logger.info(f'Performing {action} on pipeline {pipeline_id}')
        if action in ['create']:
            payload = json.loads(create_payload(repo, branch, step_tools))
            response = sqaaas_request('post', f'pipeline/assessment', payload=payload)
            response_data = response.json()
            pipeline_id = response_data['id']
            action = 'run'
        elif action in ['run']:
            response = sqaaas_request('post', f'pipeline/{pipeline_id}/{action}')
            action = 'status'
        elif action in ['status']:
            response = sqaaas_request('get', f'pipeline/{pipeline_id}/{action}')
            response_data = response.json()
            build_status = response_data['build_status']
            if build_status in COMPLETED_STATUS:
                action = 'output'
                logging.info(f'Pipeline {pipeline_id} finished with status {build_status}')
            else:
                time.sleep(wait_period)
                logger.info(f'Current status is {build_status}. Waiting {wait_period} seconds..')
        elif action in ['output']:
            keep_trying = False
            response = sqaaas_request('get', f'pipeline/assessment/{pipeline_id}/{action}')
            sqaaas_report_json = response.json()

    return sqaaas_report_json


def get_summary(sqaaas_report_json):
    # Collect quality report data
    report_results = []
    for criterion, criterion_data in sqaaas_report_json['report'].items():
        for subcriterion, subcriterion_data in criterion_data['subcriteria'].items():
            for evidence in subcriterion_data['evidence']:
                # Fix message
                msg = evidence['message']
                msg = msg.replace('<', '_')
                msg = msg.replace('>', '_')
                msg = msg.replace('\n', '<br />')
                # Generate entry for result
                report_results.append({
                    'status': evidence['valid'],
                    'assertion': msg,
                    'subcriterion': subcriterion,
                    'criterion': criterion
                })
    # Collect quality badge data
    badge_software = sqaaas_report_json['badge']['software']
    badge_sqaaas_md, badge_shields_md, missing = (None, None, None)
    repo_data = sqaaas_report_json['repository']
    repo = os.path.basename(repo_data['name']) # just need the last part
    branch = repo_data['tag']
    badge_shields_md = SHIELDS_BADGE_MARKDOWN.format(
        repo=repo,
        branch=branch
    )

    to_fulfill = []
    next_level_badge = ''
    for badgeclass in ['gold', 'silver', 'bronze']:
        missing = badge_software['criteria'][badgeclass]['missing']
        if not missing:
            logger.debug(
                'Not missing criteria: achieved %s badge' % badgeclass
            )
            badge_share_data = SYNERGY_BADGE_MARKDOWN[badgeclass]
            badge_sqaaas_md = badge_share_data['sqaaas'].format(
                repo=repo,
                branch=branch
            )
            break
        else:
            to_fulfill = missing
            next_level_badge = badgeclass
            logger.debug(
                'Missing criteria found (%s) for %s badge, going one '
                'level down' % (to_fulfill, badgeclass)
            )

    badge_results = {
        'badge_sqaaas_md': badge_sqaaas_md,
        'badge_shields_md': badge_shields_md,
        'to_fulfill': to_fulfill,
        'next_level_badge': next_level_badge
    }
    full_report_url = '/'.join([
        'https://sqaaas.eosc-synergy.eu/#/full-assessment/report',
        sqaaas_report_json['meta']['report_json_url']
    ])
    # Render & return report
    template = jinja2.Environment().from_string(SUMMARY_TEMPLATE)
    return template.render(
        report_results=report_results,
        badge_results=badge_results,
        report_url=full_report_url,
        links_to_standard=LINKS_TO_STANDARD
    )


def write_summary(sqaaas_report_json):
    summary = get_summary(sqaaas_report_json)
    if "GITHUB_STEP_SUMMARY" in os.environ:
        logger.info('Setting GITHUB_STEP_SUMMARY environment variable')
        with open(os.environ['GITHUB_STEP_SUMMARY'], 'a') as f:
            print(summary, file=f)
            logger.info('Summary data added to GITHUB_STEP_SUMMARY')
    else:
        logger.warning('Cannot set GITHUB_STEP_SUMMARY')

    return summary


def get_repo_data():
    repo = os.environ.get('INPUT_REPO', None)
    branch = os.environ.get('INPUT_BRANCH', None)
    if not repo:
        repo = os.environ.get('GITHUB_REPOSITORY', None)
        if repo:
            repo = os.path.join('https://github.com', repo)
    if not branch:
        branch = os.environ.get('GITHUB_REF_NAME', None)

    return (repo, branch)


def get_custom_steps():
    step_workflows = os.environ.get('INPUT_WORKFLOW', None)
    step_names = step_workflows.split()
    step_tools = []
    if step_workflows:
        for step_name in step_names:
            _step_payload_file = step_name + '.json'
            if not os.path.exists(_step_payload_file):
                logger.error(
                    'Aborting..step workflow definition not found: %s' % step_name
                )
<<<<<<< HEAD
                print(
                    '#################333 Step workflow definition not found: %s' % step_name
                )
                steps_not_found.append(step_name)
            else:
                logger.debug('Step workflow found: %s' % step_name)
                print('>>>>>>>>>>>>>>>> Step workflow found: %s' % step_name)
=======
                sys.exit(2)
            logger.debug('Step workflow found: %s' % step_name)
            with open(_step_payload_file, 'r') as f:
                step_tools.append(json.load(f))
>>>>>>> 48e6c1cd

    return step_tools


def main():
    repo, branch = get_repo_data()
    if not repo:
        logger.error(
            'Repository URL for the assessment not defined through '
            'INPUT_REPO: cannot continue'
        )
        sys.exit(1)
    else:
        logger.info(
            'Trigger SQAaaS assessment with code repository: %s' % repo
        )

    # Get any JSON step payload being generated by sqaaas-step-action
    step_tools = get_custom_steps()

    # Run assessment
    sqaaas_report_json = run_assessment(
        repo=repo, branch=branch, step_tools=step_tools
    )
    if sqaaas_report_json:
        logger.info('SQAaaS assessment data obtained. Creating summary..')
        logger.debug(sqaaas_report_json)
        summary = write_summary(sqaaas_report_json)
        if summary:
            logger.debug(summary)
    else:
        logger.info('Could not get report data from SQAaaS platform')


if __name__ == "__main__":
    print(get_custom_steps())
    # main()<|MERGE_RESOLUTION|>--- conflicted
+++ resolved
@@ -126,6 +126,13 @@
     action = 'create'
     sqaaas_report_json = {}
 
+    payload = json.loads(create_payload(repo, branch, step_tools))
+    response = sqaaas_request('post', f'pipeline/assessment', payload=payload)
+    response_data = response.json()
+    pipeline_id = response_data['id']
+    logger.debug('Payload to submit: %s' % payload)
+    sys.exit(0)
+
     wait_period = 5
     keep_trying = True
     while keep_trying:
@@ -265,20 +272,10 @@
                 logger.error(
                     'Aborting..step workflow definition not found: %s' % step_name
                 )
-<<<<<<< HEAD
-                print(
-                    '#################333 Step workflow definition not found: %s' % step_name
-                )
-                steps_not_found.append(step_name)
-            else:
-                logger.debug('Step workflow found: %s' % step_name)
-                print('>>>>>>>>>>>>>>>> Step workflow found: %s' % step_name)
-=======
                 sys.exit(2)
             logger.debug('Step workflow found: %s' % step_name)
             with open(_step_payload_file, 'r') as f:
                 step_tools.append(json.load(f))
->>>>>>> 48e6c1cd
 
     return step_tools
 
@@ -314,5 +311,4 @@
 
 
 if __name__ == "__main__":
-    print(get_custom_steps())
-    # main()+    main()