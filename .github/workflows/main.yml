--- conflicted
+++ resolved
@@ -12,11 +12,6 @@
       - name: Checkout
         uses: actions/checkout@v3
       - name: SQAaaS action step
-<<<<<<< HEAD
         uses: eosc-synergy/sqaaas-assessment-action@release/2.0.0
       - name: Clean image cache on README.md
-        uses: wow-actions/purge-readme@v1
-=======
-        uses: ./ # Uses an action in the root directory
-        id: sqaaas
->>>>>>> f4cf9ba1
+        uses: wow-actions/purge-readme@v1